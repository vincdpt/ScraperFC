from selenium import webdriver
from selenium.webdriver.chrome.options import Options
from selenium.webdriver.common.by import By
from webdriver_manager.chrome import ChromeDriverManager
from IPython.display import clear_output
import random
import pandas as pd
import numpy as np

<<<<<<< HEAD
# Dict of data sources and leagues for each source
sources = {
    'All': {},
    'FBRef': {
        # Each competition gets its first valid year (from the competition seasons history page on fbref), the url
        # to the season history page, and the 'finder' which is used to find the season and match links in HTML
        #################################
        # Men's club international cups #
        #################################
        'Copa Libertadores': {
            'first valid year': 2014,
            'url': 'https://fbref.com/en/comps/14/history/Copa-Libertadores-Seasons',
            'finder': ['Copa-Libertadores'],
        },
        'Champions League': {
            'first valid year': 1991,
            'url': 'https://fbref.com/en/comps/8/history/Champions-League-Seasons',
            'finder': ['European-Cup', 'Champions-League'],
        },
        'Europa League': {
            'first valid year': 1991,
            'url': 'https://fbref.com/en/comps/19/history/Europa-League-Seasons',
            'finder': ['UEFA-Cup', 'Europa-League'],
        },
        'Europa Conference League': {
            'first valid year': 2022,
            'url': 'https://fbref.com/en/comps/882/history/Europa-Conference-League-Seasons',
            'finder': ['Europa-Conference-League'],
        },
        ####################################
        # Men's national team competitions #
        ####################################
        'World Cup': {
            'first valid year': 1930,
            'url': 'https://fbref.com/en/comps/1/history/World-Cup-Seasons',
            'finder': ['World-Cup'],
        },
        'Copa America': {
            'first valid year': 2015,
            'url': 'https://fbref.com/en/comps/685/history/Copa-America-Seasons',
            'finder': ['Copa-America'],
        },
        'Euros': {
            'first valid year': 2000,
            'url': 'https://fbref.com/en/comps/676/history/European-Championship-Seasons',
            'finder': ['UEFA-Euro', 'European-Championship'],
        },
        ###############
        # Men's big 5 #
        ###############
        'Big 5 combined': {
            'first valid year': 1996,
            'url': 'https://fbref.com/en/comps/Big5/history/Big-5-European-Leagues-Seasons',
            'finder': ['Big-5-European-Leagues'],
        },
        'EPL': {
            'first valid year': 1993,
            'url': 'https://fbref.com/en/comps/9/history/Premier-League-Seasons',
            'finder': ['Premier-League'],
        },
        'Ligue 1': {
            'first valid year': 1996,
            'url': 'https://fbref.com/en/comps/13/history/Ligue-1-Seasons',
            'finder': ['Ligue-1', 'Division-1'],
        },
        'Bundesliga': {
            'first valid year': 1989,
            'url': 'https://fbref.com/en/comps/20/history/Bundesliga-Seasons',
            'finder': ['Bundesliga'],
        },
        'Serie A': {
            'first valid year': 1989,
            'url': 'https://fbref.com/en/comps/11/history/Serie-A-Seasons',
            'finder': ['Serie-A'],
        },
        'La Liga': {
            'first valid year': 1989,
            'url': 'https://fbref.com/en/comps/12/history/La-Liga-Seasons',
            'finder': ['La-Liga'],
        },
        #####################################
        # Men's domestic leagues - 1st tier #
        #####################################
        'MLS': {
            'first valid year': 1996,
            'url': 'https://fbref.com/en/comps/22/history/Major-League-Soccer-Seasons',
            'finder': ['Major-League-Soccer'],
        },
        'Brazilian Serie A': {
            'first valid year': 2014,
            'url': 'https://fbref.com/en/comps/24/history/Serie-A-Seasons',
            'finder': ['Serie-A'],
        },
        'Eredivisie': {
            'first valid year': 2001,
            'url': 'https://fbref.com/en/comps/23/history/Eredivisie-Seasons',
            'finder': ['Eredivisie'],
        },
        'Liga MX': {
            'first valid year': 2004,
            'url': 'https://fbref.com/en/comps/31/history/Liga-MX-Seasons',
            'finder': ['Primera-Division', 'Liga-MX'],
        },
        'Primeira Liga': {
            'first valid year': 2001,
            'url': 'https://fbref.com/en/comps/32/history/Primeira-Liga-Seasons',
            'finder': ['Primeira-Liga'],
        },
        ####################################
        # Men's domestic league - 2nd tier #
        ####################################
        'EFL Championship': {
            'first valid year': 2002,
            'url': 'https://fbref.com/en/comps/10/history/Championship-Seasons',
            'finder': ['First-Division', 'Championship'],
        },
        ##############################################
        # Men's domestic league - 3rd tier and lower #
        ##############################################
        #######################
        # Men's domestic cups #
        #######################
        #########################################
        # Women's internation club competitions #
        #########################################
        'Women Champions League': {
            'first valid year': 2015,
            'url': 'https://fbref.com/en/comps/181/history/Champions-League-Seasons',
            'finder': ['Champions-League'],
        },
        ######################################
        # Women's national team competitions #
        ######################################
        'Womens World Cup': {
            'first valid year': 1991,
            'url': 'https://fbref.com/en/comps/106/history/Womens-World-Cup-Seasons',
            'finder': ['Womens-World-Cup'],
        },
        'Womens Euros': {
            'first valid year': 2001,
            'url': 'https://fbref.com/en/comps/162/history/UEFA-Womens-Euro-Seasons',
            'finder': ['UEFA-Womens-Euro'],
        },
        ############################
        # Women's domestic leagues #
        ############################
        'NWSL': {
            'first valid year': 2013,
            'url': 'https://fbref.com/en/comps/182/history/NWSL-Seasons',
            'finder': ['NWSL'],
        },
        'A-League Women': {
            'first valid year': 2019,
            'url': 'https://fbref.com/en/comps/196/history/A-League-Women-Seasons',
            'finder': ['A-League-Women', 'W-League'],
        },
        'WSL': {
            'first valid year': 2017,
            'url': 'https://fbref.com/en/comps/189/history/Womens-Super-League-Seasons',
            'finder': ['Womens-Super-League'],
        },
        'D1 Feminine': {
            'first valid year': 2018,
            'url': 'https://fbref.com/en/comps/193/history/Division-1-Feminine-Seasons',
            'finder': ['Division-1-Feminine'],
        },
        'Womens Bundesliga': {
            'first valid year': 2017,
            'url': 'https://fbref.com/en/comps/183/history/Frauen-Bundesliga-Seasons',
            'finder': ['Frauen-Bundesliga'],
        },
        'Womens Serie A': {
            'first valid year': 2019,
            'url': 'https://fbref.com/en/comps/208/history/Serie-A-Seasons',
            'finder': ['Serie-A'],
        },
        'Liga F': {
            'first valid year': 2023,
            'url': 'https://fbref.com/en/comps/230/history/Liga-F-Seasons',
            'finder': ['Liga-F'],
        },
        #########################
        # Women's domestic cups #
        #########################
        'NWSL Challenge Cup': {
            'first valid year': 2020,
            'url': 'https://fbref.com/en/comps/881/history/NWSL-Challenge-Cup-Seasons',
            'finder': ['NWSL-Challenge-Cup'],
        },
        'NWSL Fall Series': {
            'first valid year': 2020,
            'url': 'https://fbref.com/en/comps/884/history/NWSL-Fall-Series-Seasons',
            'finder': ['NWSL-Fall-Series'],
        },
    },
    'Understat': {
        'EPL': {'first valid year': 2015,},
        'La Liga': {'first valid year': 2015,},
        'Bundesliga':  {'first valid year': 2015,},
        'Serie A':  {'first valid year': 2015,},
        'Ligue 1':  {'first valid year': 2015,},
    },
    'FiveThirtyEight': {
        'EPL':  {'first valid year': 2017,},
        'La Liga':  {'first valid year': 2017,},
        'Bundesliga':  {'first valid year': 2017,},
        'Serie A':  {'first valid year': 2017,},
        'Ligue 1':  {'first valid year': 2017,},
    },
    'SofaScore': {'USL League One':  {'first valid year': 2019,}},
    'Capology': {
        'Bundesliga':  {'first valid year': 2014,},
        '2.Bundesliga':  {'first valid year': 2020,},
        'EPL':  {'first valid year': 2014,},
        'EFL Championship':  {'first valid year': 2014,},
        'Serie A':  {'first valid year': 2010,},
        'Serie B':  {'first valid year': 2020,},
        'La Liga':  {'first valid year': 2014,},
        'La Liga 2':  {'first valid year': 2020,},
        'Ligue 1':  {'first valid year': 2014,},
        'Ligue 2':  {'first valid year': 2020,},
        'Eredivisie':  {'first valid year': 2014,},
        'Primeira Liga':  {'first valid year': 2014,},
        'Scottish PL':  {'first valid year': 2020,},
        'Super Lig':  {'first valid year': 2014,},
        'Belgian 1st Division':  {'first valid year': 2014,},
    },
    'Transfermarkt': {
        'EPL':  {'first valid year': 1993,},
        'EFL Championship': {'first valid year': 2005,},
        'EFL1': {'first valid year': 2005,},
        'EFL2': {'first valid year': 2005,},
        'Bundesliga': {'first valid year': 1964,},
        '2.Bundesliga': {'first valid year': 1982,},
        'Serie A': {'first valid year': 1930,},
        'Serie B': {'first valid year': 1930,},
        'La Liga': {'first valid year': 1929,},
        'La Liga 2': {'first valid year': 1929,},
        'Ligue 1': {'first valid year': 1970,},
        'Ligue 2': {'first valid year': 1993,},
        'Eredivisie': {'first valid year': 1955,},
        'Scottish PL': {'first valid year': 2004,},
        'Super Lig': {'first valid year': 1960,},
        'Jupiler Pro League': {'first valid year': 1987,},
        'Liga Nos': {'first valid year': 1994,},
        'Russian Premier League': {'first valid year': 2011,},
        'Brasileirao': {'first valid year': 2001,},
        'Argentina Liga Profesional': {'first valid year': 2015,},
        'MLS': {'first valid year': 1996,},
    },
}

=======
>>>>>>> 9cd2ba57
########################################################################################################################
class InvalidSourceException(Exception):
    """ Raised when an invalid source is used with the check_season() function.
    """
    def __init__(self, source, source_comp_info):
        super().__init__()
        self.source = source
        self.source_comp_info = source_comp_info
    def __str__(self):
        return f"{self.source} is not a valid source. Must be one of {list(self.source_comp_info.keys())}."

########################################################################################################################
class InvalidLeagueException(Exception):
    """ Raised when an invalid league is used with the check_season() function.
    """
    def __init__(self, league, source, source_comp_info):
        super().__init__()
        self.league = league
        self.source = source
        self.source_comp_info = source_comp_info
    def __str__(self):
        return f"{self.league} is not a valid league for {self.source}. Options are {list(self.source_comp_info[self.source].keys())}."

########################################################################################################################
class InvalidYearException(Exception):
    """ Raised when an invalid year is used with the check_season() function.
    """
    def __init__(self, year, league, source, source_comp_info):
        super().__init__()
        self.year = year
        self.league = league
        self.source = source
        self.source_comp_info = source_comp_info
    def __str__(self):
        return f"{self.year} invalid for source {self.source} and league {self.league}. " +\
            f"Must be {self.source_comp_info[self.source][self.league]['first valid year']} or later."

########################################################################################################################
class InvalidCurrencyException(Exception):
    """ Raised when an invalid currency is used with the Capology module.
    """
    def __init__(self):
        super().__init__()
    def __str__():
        return "Currency must be one of 'eur', 'gbp', or 'usd'."

########################################################################################################################
class UnavailableSeasonException(Exception):
    """ Raised when a given year and league is unavailable from a source.
    """
    def __init__(self, year, league, source):
        super().__init__()
        self.year = year
        self.league = league
        self.source = source
    def __str__(self):
        return f"No {self.league} {self.year} season is available on {self.source}."

########################################################################################################################
class NoMatchLinksException(Exception):
    """ Raised when no match links are found
    """
    def __init__(self, fixtures_url, year, league):
        super().__init__()
        self.fixtures_url = fixtures_url
        self.league = league
        self.year = year
    def __str__(self):
        return f"No match score elements with links found at {self.fixtures_url} for {self.year} {self.league}."

########################################################################################################################
def get_source_comp_info(year, league, source):
    """ Checks to make sure that the given league season is a valid season for the scraper.
    
    Args
    ----
    year : int
        Calendar year that the season ends in (e.g. 2023 for the 2022/23 season)
    league : str
        League. Look in shared_functions.py for the available leagues for each\
        module.
    source : str
        The scraper to be checked (e.g. "FBRef", "Transfermarkt, etc.). These\
        are the ScraperFC modules.
    Returns
    -------
    err : str
        String of the error message, if there is one.
    valid : bool
        True if the league season is valid for the scraper. False otherwise.
    """
    # Dict of data sources and leagues for each source
    source_comp_info = {
        "All": {},
        "FBRef": {
            # Each competition gets its first valid year (from the competition seasons history page on fbref), the url
            # to the season history page, and the "finder" which is used to find the season and match links in HTML
            #################################
            # Men"s club international cups #
            #################################
            "Copa Libertadores": {
                "first valid year": 2014,
                "url": "https://fbref.com/en/comps/14/history/Copa-Libertadores-Seasons",
                "finder": ["Copa-Libertadores"],
            },
            "Champions League": {
                "first valid year": 1991,
                "url": "https://fbref.com/en/comps/8/history/Champions-League-Seasons",
                "finder": ["European-Cup", "Champions-League"],
            },
            "Europa League": {
                "first valid year": 1991,
                "url": "https://fbref.com/en/comps/19/history/Europa-League-Seasons",
                "finder": ["UEFA-Cup", "Europa-League"],
            },
            "Europa Conference League": {
                "first valid year": 2022,
                "url": "https://fbref.com/en/comps/882/history/Europa-Conference-League-Seasons",
                "finder": ["Europa-Conference-League"],
            },
            ####################################
            # Men"s national team competitions #
            ####################################
            "World Cup": {
                "first valid year": 1930,
                "url": "https://fbref.com/en/comps/1/history/World-Cup-Seasons",
                "finder": ["World-Cup"],
            },
            "Copa America": {
                "first valid year": 2015,
                "url": "https://fbref.com/en/comps/685/history/Copa-America-Seasons",
                "finder": ["Copa-America"],
            },
            "Euros": {
                "first valid year": 2000,
                "url": "https://fbref.com/en/comps/676/history/European-Championship-Seasons",
                "finder": ["UEFA-Euro", "European-Championship"],
            },
            ###############
            # Men"s big 5 #
            ###############
            "Big 5 combined": {
                "first valid year": 1996,
                "url": "https://fbref.com/en/comps/Big5/history/Big-5-European-Leagues-Seasons",
                "finder": ["Big-5-European-Leagues"],
            },
            "EPL": {
                "first valid year": 1993,
                "url": "https://fbref.com/en/comps/9/history/Premier-League-Seasons",
                "finder": ["Premier-League"],
            },
            "Ligue 1": {
                "first valid year": 1996,
                "url": "https://fbref.com/en/comps/13/history/Ligue-1-Seasons",
                "finder": ["Ligue-1", "Division-1"],
            },
            "Bundesliga": {
                "first valid year": 1989,
                "url": "https://fbref.com/en/comps/20/history/Bundesliga-Seasons",
                "finder": ["Bundesliga"],
            },
            "Serie A": {
                "first valid year": 1989,
                "url": "https://fbref.com/en/comps/11/history/Serie-A-Seasons",
                "finder": ["Serie-A"],
            },
            "La Liga": {
                "first valid year": 1989,
                "url": "https://fbref.com/en/comps/12/history/La-Liga-Seasons",
                "finder": ["La-Liga"],
            },
            #####################################
            # Men"s domestic leagues - 1st tier #
            #####################################
            "MLS": {
                "first valid year": 1996,
                "url": "https://fbref.com/en/comps/22/history/Major-League-Soccer-Seasons",
                "finder": ["Major-League-Soccer"],
            },
            "Brazilian Serie A": {
                "first valid year": 2014,
                "url": "https://fbref.com/en/comps/24/history/Serie-A-Seasons",
                "finder": ["Serie-A"],
            },
            "Eredivisie": {
                "first valid year": 2001,
                "url": "https://fbref.com/en/comps/23/history/Eredivisie-Seasons",
                "finder": ["Eredivisie"],
            },
            "Liga MX": {
                "first valid year": 2004,
                "url": "https://fbref.com/en/comps/31/history/Liga-MX-Seasons",
                "finder": ["Primera-Division", "Liga-MX"],
            },
            "Primeira Liga": {
                "first valid year": 2001,
                "url": "https://fbref.com/en/comps/32/history/Primeira-Liga-Seasons",
                "finder": ["Primeira-Liga"],
            },
            ####################################
            # Men"s domestic league - 2nd tier #
            ####################################
            "EFL Championship": {
                "first valid year": 2002,
                "url": "https://fbref.com/en/comps/10/history/Championship-Seasons",
                "finder": ["First-Division", "Championship"],
            },
            ##############################################
            # Men"s domestic league - 3rd tier and lower #
            ##############################################
            #######################
            # Men"s domestic cups #
            #######################
            #########################################
            # Women"s internation club competitions #
            #########################################
            "Women Champions League": {
                "first valid year": 2015,
                "url": "https://fbref.com/en/comps/181/history/Champions-League-Seasons",
                "finder": ["Champions-League"],
            },
            ######################################
            # Women"s national team competitions #
            ######################################
            "Womens World Cup": {
                "first valid year": 1991,
                "url": "https://fbref.com/en/comps/106/history/Womens-World-Cup-Seasons",
                "finder": ["Womens-World-Cup"],
            },
            "Womens Euros": {
                "first valid year": 2001,
                "url": "https://fbref.com/en/comps/162/history/UEFA-Womens-Euro-Seasons",
                "finder": ["UEFA-Womens-Euro"],
            },
            ############################
            # Women"s domestic leagues #
            ############################
            "NWSL": {
                "first valid year": 2013,
                "url": "https://fbref.com/en/comps/182/history/NWSL-Seasons",
                "finder": ["NWSL"],
            },
            "A-League Women": {
                "first valid year": 2019,
                "url": "https://fbref.com/en/comps/196/history/A-League-Women-Seasons",
                "finder": ["A-League-Women", "W-League"],
            },
            "WSL": {
                "first valid year": 2017,
                "url": "https://fbref.com/en/comps/189/history/Womens-Super-League-Seasons",
                "finder": ["Womens-Super-League-1"],
            },
            "D1 Feminine": {
                "first valid year": 2018,
                "url": "https://fbref.com/en/comps/193/history/Division-1-Feminine-Seasons",
                "finder": ["Division-1-Feminine"],
            },
            "Womens Bundesliga": {
                "first valid year": 2017,
                "url": "https://fbref.com/en/comps/183/history/Frauen-Bundesliga-Seasons",
                "finder": ["Frauen-Bundesliga"],
            },
            "Womens Serie A": {
                "first valid year": 2019,
                "url": "https://fbref.com/en/comps/208/history/Serie-A-Seasons",
                "finder": ["Serie-A"],
            },
            "Liga F": {
                "first valid year": 2023,
                "url": "https://fbref.com/en/comps/230/history/Liga-F-Seasons",
                "finder": ["Liga-F"],
            },
            #########################
            # Women"s domestic cups #
            #########################
            "NWSL Challenge Cup": {
                "first valid year": 2020,
                "url": "https://fbref.com/en/comps/881/history/NWSL-Challenge-Cup-Seasons",
                "finder": ["NWSL-Challenge-Cup"],
            },
            "NWSL Fall Series": {
                "first valid year": 2020,
                "url": "https://fbref.com/en/comps/884/history/NWSL-Fall-Series-Seasons",
                "finder": ["NWSL-Fall-Series"],
            },
        },
        "Understat": {
            "EPL": {"first valid year": 2015,},
            "La Liga": {"first valid year": 2015,},
            "Bundesliga":  {"first valid year": 2015,},
            "Serie A":  {"first valid year": 2015,},
            "Ligue 1":  {"first valid year": 2015,},
        },
        "FiveThirtyEight": {
            "EPL":  {"first valid year": 2017,},
            "La Liga":  {"first valid year": 2017,},
            "Bundesliga":  {"first valid year": 2017,},
            "Serie A":  {"first valid year": 2017,},
            "Ligue 1":  {"first valid year": 2017,},
        },
        # "SofaScore": {"USL League One":  {"first valid year": 2019,}},
        "Capology": {
            "Bundesliga":  {"first valid year": 2014,},
            "2.Bundesliga":  {"first valid year": 2020,},
            "EPL":  {"first valid year": 2014,},
            "EFL Championship":  {"first valid year": 2014,},
            "Serie A":  {"first valid year": 2010,},
            "Serie B":  {"first valid year": 2020,},
            "La Liga":  {"first valid year": 2014,},
            "La Liga 2":  {"first valid year": 2020,},
            "Ligue 1":  {"first valid year": 2014,},
            "Ligue 2":  {"first valid year": 2020,},
            "Eredivisie":  {"first valid year": 2014,},
            "Primeira Liga":  {"first valid year": 2014,},
            "Scottish PL":  {"first valid year": 2020,},
            "Super Lig":  {"first valid year": 2014,},
            "Belgian 1st Division":  {"first valid year": 2014,},
        },
        "Transfermarkt": {
            "EPL":  {"first valid year": 1993,},
            "EFL Championship": {"first valid year": 2005,},
            "EFL1": {"first valid year": 2005,},
            "EFL2": {"first valid year": 2005,},
            "Bundesliga": {"first valid year": 1964,},
            "2.Bundesliga": {"first valid year": 1982,},
            "Serie A": {"first valid year": 1930,},
            "Serie B": {"first valid year": 1930,},
            "La Liga": {"first valid year": 1929,},
            "La Liga 2": {"first valid year": 1929,},
            "Ligue 1": {"first valid year": 1970,},
            "Ligue 2": {"first valid year": 1993,},
            "Eredivisie": {"first valid year": 1955,},
            "Scottish PL": {"first valid year": 2004,},
            "Super Lig": {"first valid year": 1960,},
            "Jupiler Pro League": {"first valid year": 1987,},
            "Liga Nos": {"first valid year": 1994,},
            "Russian Premier League": {"first valid year": 2011,},
            "Brasileirao": {"first valid year": 2001,},
            "Argentina Liga Profesional": {"first valid year": 2015,},
            "MLS": {"first valid year": 1996,},
        },
        "Oddsportal": {
            "EPL": {
                "url": "https://www.oddsportal.com/football/england/premier-league",
                "first valid year": 2004,
                "finder": "premier-league",
            },
            "EFL Championship": {
                "url": "https://www.oddsportal.com/football/england/championship",
                "first valid year": 2004,
                "finder": "championship",
            },
            "EFL League 1": {
                "url": "https://www.oddsportal.com/football/england/league-one",
                "first valid year": 2004,
                "finder": "league-one",
            },
            "EFL League 2": {
                "url": "https://www.oddsportal.com/football/england/league-two",
                "first valid year": 2004,
                "finder": "league-two",
            },
            "La Liga": {
                "url": "https://www.oddsportal.com/football/spain/laliga",
                "first valid year": 2004,
                "finder": "laliga",
            },
        },
    }

    # Check source
    if type(source) != str:
        raise TypeError("Source must be a string.")
    if source not in list(source_comp_info.keys()):
        raise InvalidSourceException(source, source_comp_info)

    # Check league
    if type(league) != str:
        raise TypeError("League must be a string.")
    if league not in list(source_comp_info[source].keys()):
        raise InvalidLeagueException(league, source, source_comp_info)
    
    # Check year
<<<<<<< HEAD
    if type(year) != int:
        raise TypeError('Year must be an integer.')
    if year < sources[source][league]['first valid year']:
        raise InvalidYearException(year, league, source)
    
    return
=======
    if source == "Oddsportal":
        if type(year) not in [type(None), int]:
            raise TypeError("For Oddsportal, the year must be an integer or `None` for the current season.")
        if type(year) == int and year < source_comp_info[source][league]["first valid year"]:
            raise InvalidYearException(year, league, source, source_comp_info)
    else:
        if type(year) != int and source != "Oddsportal":
            raise TypeError("Year must be an integer.")
        if year < source_comp_info[source][league]["first valid year"]:
            raise InvalidYearException(year, league, source_comp_info)
            
    # Some source competition info is year-dependent. Handle that here.
    if source == "Oddsportal":
        if league == "La Liga" and year is not None and year < 2017:
            source_comp_info["Oddsportal"]["La Liga"]["url"] = "https://www.oddsportal.com/football/spain/primera-division"
            source_comp_info["Oddsportal"]["La Liga"]["finder"] = "primera-division"
    
    return source_comp_info
>>>>>>> 9cd2ba57

########################################################################################################################
def get_proxy():
    """ Gets a proxy address.

    Can be used to initialize a Selenium WebDriver to change the address of the\
    browser. Adapted from https://stackoverflow.com/questions/59409418/how-to-rotate-selenium-webrowser-ip-address.\
    Randomly chooses one proxy.
    
    Returns
    -------
    proxy : str
        In the form <IP address>:<port>
    """
    options = Options()
    options.headless = True
    options.add_argument("window-size=700,600")
    driver = webdriver.Chrome(ChromeDriverManager().install(), options=options)
    clear_output()
    
    try:
        driver.get("https://sslproxies.org/")
        table = driver.find_elements(By.TAG_NAME, "table")[0]
        df = pd.read_html(table.get_attribute("outerHTML"))[0]
        df = df.iloc[np.where(~np.isnan(df["Port"]))[0],:] # ignore nans

        ips = df["IP Address"].values
        ports = df["Port"].astype("int").values

        driver.quit()
        proxies = list()
        for i in range(len(ips)):
            proxies.append("{}:{}".format(ips[i], ports[i]))
        i = random.randint(0, len(proxies)-1)
        return proxies[i]
    except Exception as e:
        driver.close()
        driver.quit()
        raise e
        
########################################################################################################################
def xpath_soup(element):
    """ Generate xpath from BeautifulSoup4 element.
    
    I shamelessly stole this from https://gist.github.com/ergoithz/6cf043e3fdedd1b94fcf.
    
    Args
    ----
    element : bs4.element.Tag or bs4.element.NavigableString
        BeautifulSoup4 element.
    Returns
    -------
    : str
        xpath as string
    Usage
    -----
    >>> import bs4
    >>> html = (
    ...     "<html><head><title>title</title></head>"
    ...     "<body><p>p <i>1</i></p><p>p <i>2</i></p></body></html>"
    ...     )
    >>> soup = bs4.BeautifulSoup(html, "html.parser")
    >>> xpath_soup(soup.html.body.p.i)
    "/html/body/p[1]/i"
    >>> import bs4
    >>> xml = "<doc><elm/><elm/></doc>"
    >>> soup = bs4.BeautifulSoup(xml, "lxml-xml")
    >>> xpath_soup(soup.doc.elm.next_sibling)
    "/doc/elm[2]"
    """
    components = []
    child = element if element.name else element.parent
    for parent in child.parents:  # type: bs4.element.Tag
        siblings = parent.find_all(child.name, recursive=False)
        components.append(
            child.name if 1 == len(siblings) else "%s[%d]" % (
                child.name,
                next(i for i, s in enumerate(siblings, 1) if s is child)
                )
            )
        child = parent
    components.reverse()
    return "/%s" % "/".join(components)<|MERGE_RESOLUTION|>--- conflicted
+++ resolved
@@ -7,261 +7,6 @@
 import pandas as pd
 import numpy as np
 
-<<<<<<< HEAD
-# Dict of data sources and leagues for each source
-sources = {
-    'All': {},
-    'FBRef': {
-        # Each competition gets its first valid year (from the competition seasons history page on fbref), the url
-        # to the season history page, and the 'finder' which is used to find the season and match links in HTML
-        #################################
-        # Men's club international cups #
-        #################################
-        'Copa Libertadores': {
-            'first valid year': 2014,
-            'url': 'https://fbref.com/en/comps/14/history/Copa-Libertadores-Seasons',
-            'finder': ['Copa-Libertadores'],
-        },
-        'Champions League': {
-            'first valid year': 1991,
-            'url': 'https://fbref.com/en/comps/8/history/Champions-League-Seasons',
-            'finder': ['European-Cup', 'Champions-League'],
-        },
-        'Europa League': {
-            'first valid year': 1991,
-            'url': 'https://fbref.com/en/comps/19/history/Europa-League-Seasons',
-            'finder': ['UEFA-Cup', 'Europa-League'],
-        },
-        'Europa Conference League': {
-            'first valid year': 2022,
-            'url': 'https://fbref.com/en/comps/882/history/Europa-Conference-League-Seasons',
-            'finder': ['Europa-Conference-League'],
-        },
-        ####################################
-        # Men's national team competitions #
-        ####################################
-        'World Cup': {
-            'first valid year': 1930,
-            'url': 'https://fbref.com/en/comps/1/history/World-Cup-Seasons',
-            'finder': ['World-Cup'],
-        },
-        'Copa America': {
-            'first valid year': 2015,
-            'url': 'https://fbref.com/en/comps/685/history/Copa-America-Seasons',
-            'finder': ['Copa-America'],
-        },
-        'Euros': {
-            'first valid year': 2000,
-            'url': 'https://fbref.com/en/comps/676/history/European-Championship-Seasons',
-            'finder': ['UEFA-Euro', 'European-Championship'],
-        },
-        ###############
-        # Men's big 5 #
-        ###############
-        'Big 5 combined': {
-            'first valid year': 1996,
-            'url': 'https://fbref.com/en/comps/Big5/history/Big-5-European-Leagues-Seasons',
-            'finder': ['Big-5-European-Leagues'],
-        },
-        'EPL': {
-            'first valid year': 1993,
-            'url': 'https://fbref.com/en/comps/9/history/Premier-League-Seasons',
-            'finder': ['Premier-League'],
-        },
-        'Ligue 1': {
-            'first valid year': 1996,
-            'url': 'https://fbref.com/en/comps/13/history/Ligue-1-Seasons',
-            'finder': ['Ligue-1', 'Division-1'],
-        },
-        'Bundesliga': {
-            'first valid year': 1989,
-            'url': 'https://fbref.com/en/comps/20/history/Bundesliga-Seasons',
-            'finder': ['Bundesliga'],
-        },
-        'Serie A': {
-            'first valid year': 1989,
-            'url': 'https://fbref.com/en/comps/11/history/Serie-A-Seasons',
-            'finder': ['Serie-A'],
-        },
-        'La Liga': {
-            'first valid year': 1989,
-            'url': 'https://fbref.com/en/comps/12/history/La-Liga-Seasons',
-            'finder': ['La-Liga'],
-        },
-        #####################################
-        # Men's domestic leagues - 1st tier #
-        #####################################
-        'MLS': {
-            'first valid year': 1996,
-            'url': 'https://fbref.com/en/comps/22/history/Major-League-Soccer-Seasons',
-            'finder': ['Major-League-Soccer'],
-        },
-        'Brazilian Serie A': {
-            'first valid year': 2014,
-            'url': 'https://fbref.com/en/comps/24/history/Serie-A-Seasons',
-            'finder': ['Serie-A'],
-        },
-        'Eredivisie': {
-            'first valid year': 2001,
-            'url': 'https://fbref.com/en/comps/23/history/Eredivisie-Seasons',
-            'finder': ['Eredivisie'],
-        },
-        'Liga MX': {
-            'first valid year': 2004,
-            'url': 'https://fbref.com/en/comps/31/history/Liga-MX-Seasons',
-            'finder': ['Primera-Division', 'Liga-MX'],
-        },
-        'Primeira Liga': {
-            'first valid year': 2001,
-            'url': 'https://fbref.com/en/comps/32/history/Primeira-Liga-Seasons',
-            'finder': ['Primeira-Liga'],
-        },
-        ####################################
-        # Men's domestic league - 2nd tier #
-        ####################################
-        'EFL Championship': {
-            'first valid year': 2002,
-            'url': 'https://fbref.com/en/comps/10/history/Championship-Seasons',
-            'finder': ['First-Division', 'Championship'],
-        },
-        ##############################################
-        # Men's domestic league - 3rd tier and lower #
-        ##############################################
-        #######################
-        # Men's domestic cups #
-        #######################
-        #########################################
-        # Women's internation club competitions #
-        #########################################
-        'Women Champions League': {
-            'first valid year': 2015,
-            'url': 'https://fbref.com/en/comps/181/history/Champions-League-Seasons',
-            'finder': ['Champions-League'],
-        },
-        ######################################
-        # Women's national team competitions #
-        ######################################
-        'Womens World Cup': {
-            'first valid year': 1991,
-            'url': 'https://fbref.com/en/comps/106/history/Womens-World-Cup-Seasons',
-            'finder': ['Womens-World-Cup'],
-        },
-        'Womens Euros': {
-            'first valid year': 2001,
-            'url': 'https://fbref.com/en/comps/162/history/UEFA-Womens-Euro-Seasons',
-            'finder': ['UEFA-Womens-Euro'],
-        },
-        ############################
-        # Women's domestic leagues #
-        ############################
-        'NWSL': {
-            'first valid year': 2013,
-            'url': 'https://fbref.com/en/comps/182/history/NWSL-Seasons',
-            'finder': ['NWSL'],
-        },
-        'A-League Women': {
-            'first valid year': 2019,
-            'url': 'https://fbref.com/en/comps/196/history/A-League-Women-Seasons',
-            'finder': ['A-League-Women', 'W-League'],
-        },
-        'WSL': {
-            'first valid year': 2017,
-            'url': 'https://fbref.com/en/comps/189/history/Womens-Super-League-Seasons',
-            'finder': ['Womens-Super-League'],
-        },
-        'D1 Feminine': {
-            'first valid year': 2018,
-            'url': 'https://fbref.com/en/comps/193/history/Division-1-Feminine-Seasons',
-            'finder': ['Division-1-Feminine'],
-        },
-        'Womens Bundesliga': {
-            'first valid year': 2017,
-            'url': 'https://fbref.com/en/comps/183/history/Frauen-Bundesliga-Seasons',
-            'finder': ['Frauen-Bundesliga'],
-        },
-        'Womens Serie A': {
-            'first valid year': 2019,
-            'url': 'https://fbref.com/en/comps/208/history/Serie-A-Seasons',
-            'finder': ['Serie-A'],
-        },
-        'Liga F': {
-            'first valid year': 2023,
-            'url': 'https://fbref.com/en/comps/230/history/Liga-F-Seasons',
-            'finder': ['Liga-F'],
-        },
-        #########################
-        # Women's domestic cups #
-        #########################
-        'NWSL Challenge Cup': {
-            'first valid year': 2020,
-            'url': 'https://fbref.com/en/comps/881/history/NWSL-Challenge-Cup-Seasons',
-            'finder': ['NWSL-Challenge-Cup'],
-        },
-        'NWSL Fall Series': {
-            'first valid year': 2020,
-            'url': 'https://fbref.com/en/comps/884/history/NWSL-Fall-Series-Seasons',
-            'finder': ['NWSL-Fall-Series'],
-        },
-    },
-    'Understat': {
-        'EPL': {'first valid year': 2015,},
-        'La Liga': {'first valid year': 2015,},
-        'Bundesliga':  {'first valid year': 2015,},
-        'Serie A':  {'first valid year': 2015,},
-        'Ligue 1':  {'first valid year': 2015,},
-    },
-    'FiveThirtyEight': {
-        'EPL':  {'first valid year': 2017,},
-        'La Liga':  {'first valid year': 2017,},
-        'Bundesliga':  {'first valid year': 2017,},
-        'Serie A':  {'first valid year': 2017,},
-        'Ligue 1':  {'first valid year': 2017,},
-    },
-    'SofaScore': {'USL League One':  {'first valid year': 2019,}},
-    'Capology': {
-        'Bundesliga':  {'first valid year': 2014,},
-        '2.Bundesliga':  {'first valid year': 2020,},
-        'EPL':  {'first valid year': 2014,},
-        'EFL Championship':  {'first valid year': 2014,},
-        'Serie A':  {'first valid year': 2010,},
-        'Serie B':  {'first valid year': 2020,},
-        'La Liga':  {'first valid year': 2014,},
-        'La Liga 2':  {'first valid year': 2020,},
-        'Ligue 1':  {'first valid year': 2014,},
-        'Ligue 2':  {'first valid year': 2020,},
-        'Eredivisie':  {'first valid year': 2014,},
-        'Primeira Liga':  {'first valid year': 2014,},
-        'Scottish PL':  {'first valid year': 2020,},
-        'Super Lig':  {'first valid year': 2014,},
-        'Belgian 1st Division':  {'first valid year': 2014,},
-    },
-    'Transfermarkt': {
-        'EPL':  {'first valid year': 1993,},
-        'EFL Championship': {'first valid year': 2005,},
-        'EFL1': {'first valid year': 2005,},
-        'EFL2': {'first valid year': 2005,},
-        'Bundesliga': {'first valid year': 1964,},
-        '2.Bundesliga': {'first valid year': 1982,},
-        'Serie A': {'first valid year': 1930,},
-        'Serie B': {'first valid year': 1930,},
-        'La Liga': {'first valid year': 1929,},
-        'La Liga 2': {'first valid year': 1929,},
-        'Ligue 1': {'first valid year': 1970,},
-        'Ligue 2': {'first valid year': 1993,},
-        'Eredivisie': {'first valid year': 1955,},
-        'Scottish PL': {'first valid year': 2004,},
-        'Super Lig': {'first valid year': 1960,},
-        'Jupiler Pro League': {'first valid year': 1987,},
-        'Liga Nos': {'first valid year': 1994,},
-        'Russian Premier League': {'first valid year': 2011,},
-        'Brasileirao': {'first valid year': 2001,},
-        'Argentina Liga Profesional': {'first valid year': 2015,},
-        'MLS': {'first valid year': 1996,},
-    },
-}
-
-=======
->>>>>>> 9cd2ba57
 ########################################################################################################################
 class InvalidSourceException(Exception):
     """ Raised when an invalid source is used with the check_season() function.
@@ -645,14 +390,6 @@
         raise InvalidLeagueException(league, source, source_comp_info)
     
     # Check year
-<<<<<<< HEAD
-    if type(year) != int:
-        raise TypeError('Year must be an integer.')
-    if year < sources[source][league]['first valid year']:
-        raise InvalidYearException(year, league, source)
-    
-    return
-=======
     if source == "Oddsportal":
         if type(year) not in [type(None), int]:
             raise TypeError("For Oddsportal, the year must be an integer or `None` for the current season.")
@@ -671,7 +408,6 @@
             source_comp_info["Oddsportal"]["La Liga"]["finder"] = "primera-division"
     
     return source_comp_info
->>>>>>> 9cd2ba57
 
 ########################################################################################################################
 def get_proxy():
